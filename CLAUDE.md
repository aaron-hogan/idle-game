--- conflicted
+++ resolved
@@ -1,6 +1,5 @@
 # Anti-Capitalist Idle Game - Developer Guidelines
 
-<<<<<<< HEAD
 ## ⚠️ CRITICAL PROCESS REQUIREMENT ⚠️
 
 **BEFORE BEGINNING ANY WORK, YOU MUST:**
@@ -12,260 +11,6 @@
 
 **THESE ARE NOT OPTIONAL GUIDELINES. Failure to follow these processes will result in rejected PRs.**
 
-## MANDATORY WORKFLOW INSTRUCTIONS
-
-### Starting Any Work
-
-1. **ALWAYS create a properly named branch before beginning any work**
-   - For features: `feature/feature-name`
-   - For bugs: `fix/bug-description`
-   - For documentation: `docs/doc-description`
-   - For refactoring: `refactor/description`
-
-2. **ALWAYS begin with a planning phase**
-   - Document your approach before implementing
-   - For features, create documentation in `/docs/features/feature-name/`
-   - Include a clear implementation plan with tasks and timeline
-
-3. **ALWAYS follow TDD principles**
-   - Write tests before implementing functionality
-   - Ensure comprehensive test coverage
-   - Run tests regularly during development
-
-4. **ALWAYS make focused, descriptive commits**
-   - Commit messages should clearly explain the "why" not just the "what"
-   - Format: `type: concise description of changes` (e.g., `fix: resolve race condition in timer`)
-   - Include reference to issue/ticket number when applicable
-
-### Required Checks Before Submitting PRs
-
-- [ ] All tests pass (`npm test`)
-- [ ] Code passes linting (`npm run lint`)
-- [ ] Type checking succeeds (`npm run typecheck`)
-- [ ] Documentation is complete and follows standards
-- [ ] No debug code or console logs remain in production code
-- [ ] Branch is up to date with the main branch
-
-## Documentation Resources
-
-### Main Documentation Index
-
-All project documentation is categorized below. The complete index is maintained in the [Instruction Library](/docs/processes/instruction-library-index.md).
-
-### Getting Started
-
-- [Development Setup](/docs/guides/development-setup.md) - Setup instructions and common commands
-- [Getting Started Guide](/docs/guides/getting-started.md) - Guide for new developers
-- [Contributing Guidelines](/docs/guides/contributing.md) - How to contribute to the project
-
-### Feature Documentation
-
-- [Core Game Loop](/docs/features/core-game-loop/core-game-loop.md) - Main game mechanics
-- [Debug Panel](/docs/features/debug-panel/debug-panel.md) - Game debugging tools
-- [Event System](/docs/features/event-system/event-system.md) - Event handling architecture
-- [Milestone Tracking](/docs/features/milestone-tracking/milestone-tracking.md) - Player progression tracking
-- [Progression System](/docs/features/progression-system/progression-system.md) - Player advancement mechanics
-- [Resource Earning](/docs/features/resource-earning-mechanics/implementation-guide.md) - Resource acquisition systems
-- [Timer System](/docs/features/timer/timer.md) - Game timing implementation
-- [Visual Design](/docs/features/visual-design/visual-design.md) - Game aesthetics and UI principles
-
-### Process Documentation
-
-- [Code Style Guide](/docs/processes/code-quality/code-style-guide.md) - Coding standards
-- [Architecture Guidelines](/docs/processes/code-quality/architecture-guidelines.md) - System design principles
-- [Testing Standards](/docs/processes/code-quality/testing-standards.md) - Testing requirements
-- [Documentation Standards](/docs/processes/documentation/documentation-standards.md) - Documentation guidelines
-- [Git Workflow](/docs/processes/git/git-workflow.md) - Git processes and branch strategy
-- [PR Workflow](/docs/processes/pr-workflow.md) - Pull request creation and review
-- [Feature Development Process](/docs/processes/feature-development-process.md) - Feature development lifecycle
-- [CI/CD Pipeline](/docs/processes/ci-cd-pipeline.md) - Automated build and test processes
-- [Safe Workflow Checklist](/docs/processes/safe-workflow-checklist.md) - Important safety procedures
-
-### Project Status & Specifications
-
-- [Game Specification](/docs/specifications/game-specification.md) - Complete game design specification
-- [Implementation Plan](/docs/specifications/implementation-plan.md) - Overall development roadmap
-- [Critical Fixes Log](/docs/project/critical-fixes.md) - Log of critical fixes and lessons learned
-- [Project Overview](/docs/project/overview.md) - Project vision and goals
-- [Project Status](/docs/project/status.md) - Current development status
-
-## Common Commands
-
-```bash
-# Setup and development
-npm install         # Install dependencies
-npm start           # Start development server
-npm run build       # Create production build
-
-# Testing
-npm test            # Run all tests
-npm run test:watch  # Run tests in watch mode
-npm run test:coverage # Run tests with coverage report
-
-# Quality checks
-npm run lint        # Run code linting
-npm run typecheck   # Run type checking
-npm run validate    # Run all validation (tests, lint, typecheck)
-
-# Documentation
-npm run docs:validate # Validate documentation links and structure
-```
-
-## Developer Process Enforcement
-
-IMPORTANT: These process requirements are not optional. They are mandatory for all development work to ensure consistency, quality, and maintainability of the codebase.
-
-Before making any changes:
-1. Read the [Safe Workflow Checklist](/docs/processes/safe-workflow-checklist.md)
-2. Ensure you understand our [Git Workflow](/docs/processes/git/git-workflow.md)
-3. Follow our [Documentation Standards](/docs/processes/documentation/documentation-standards.md)
-4. Review our [Feature Development Process](/docs/processes/feature-development-process.md)
-5. Consult relevant feature documentation in the appropriate section above
-
-<<<<<<< HEAD
-For any questions or clarifications, please reach out to the project maintainers.
-=======
-### Bug Fix Documentation
-- **ALWAYS** document significant bug fixes with a dedicated markdown file
-- File naming convention: `/docs/features/affected-feature/[issue-name]-fix.md`
-- Example: `/docs/features/resources/passive-generation-fix.md`
-
-**Required sections for bug fix documentation:**
-1. **Issue Description**
-   - Clear description of the bug/issue
-   - Error messages, stack traces, or screenshots if applicable
-   - Steps to reproduce (if known)
-
-2. **Root Cause Analysis**
-   - Technical explanation of what caused the issue
-   - Code examples showing the problematic code
-   - Explanation of why the issue occurred
-
-3. **Fix Implementation**
-   - Code changes made to fix the issue
-   - Explanation of why this approach was chosen
-   - Any alternative approaches considered
-
-4. **Testing Verification**
-   - How the fix was tested
-   - Confirmation that the issue is resolved
-   - Any regression testing performed
-
-5. **Lessons Learned**
-   - What can be done to prevent similar issues
-   - Changes to development practices, if any
-   - Links to related PRs or commits
-
-6. **Related Documentation**
-   - Links to other relevant documentation
-   - Any documentation that was updated as a result
-
-### Documentation Validation
-- **ALWAYS validate documentation** using the script:
-  ```bash
-  cd docs
-  ./processes/documentation/validation/validate-docs.sh
-  ```
-- After creating or updating any documentation, run the validation script
-- Fix any issues identified by the validation script before committing changes
-- Refer to `/docs/processes/documentation/standards.md` for comprehensive documentation standards
-- Refer to `/docs/processes/documentation/validation/README.md` for validation process details
-
-### Documentation Maintenance
-- **ALWAYS** use the templates provided in `/docs/processes/documentation/templates/docs-template.md`
-- **ALWAYS** include the specific implementation prompt in the plan document
-- If any documents already exist in a non-standard location, move them to the proper feature folder
-- Update `/docs/README.md` when adding new documentation sections
-- Update `/docs/project/status.md` when making significant documentation changes
-- Maintain documentation alongside code changes to ensure it stays current
-- Review existing documentation when making changes to ensure consistency
-
-### Wiki Documentation
-- **IMPORTANT**: ALWAYS get explicit approval before creating or updating any wiki documentation
-- **NEVER** create wiki pages without first getting confirmation that the feature is ready for final documentation
-- Before starting wiki documentation, verify:
-  - Feature is complete and thoroughly tested
-  - All internal docs are complete and validated
-  - Feature has been approved for public documentation
-  - Feature has been merged to develop branch
-
-- Wiki pages should be created for each completed feature using the following convention:
-  - Page name: `Feature-Name` (in PascalCase)
-  - Example: `Event-System.md`, `Resource-Management.md`
-
-- Wiki documentation should focus on:
-  - Complete feature overview for users and developers
-  - Architecture and integration details
-  - Public APIs and usage examples
-  - Best practices and anti-patterns
-  - Links to relevant source code and internal docs
-
-- The wiki serves as the source of truth for finalized feature documentation
-- ALWAYS update the wiki Home page to link to new feature documentation
-- When making significant updates to a feature, also update its wiki page
-
-- **After wiki documentation is complete**:
-  - Request review from a team member
-  - Get approval before considering the documentation finalized
-  - Notify the team that documentation has been published
-
-## Git Workflow
-
-⚠️ **MANDATORY REQUIREMENT**: We follow a structured Git workflow to maintain a clean and organized repository. This workflow is NOT optional and MUST be followed for all work.
-
-**The FIRST step for ANY work is to create a properly named branch from main.**
-
-For comprehensive Git guidelines, refer to our [Git Workflow](/docs/processes/git/git-workflow.md) documentation and [PR Workflow](/docs/processes/pr-workflow.md) guide.
-
-### IMPORTANT: Safety Guidelines
-- **NEVER** proceed with any work without first creating a properly named branch
-- **NEVER** force push to `main` or `develop` branches
-- **NEVER** make changes directly on the main branch
-- **ALWAYS** create a new branch before beginning any work
-- **ALWAYS** get explicit permission before merging to protected branches
-- **ALWAYS** create a backup branch before performing destructive operations
-- **ALWAYS** double-check branch names before executing commands
-- When in doubt, **ASK** before proceeding with any git operation that might affect others
-
-### Branch Strategy
-Our branching strategy is based on GitFlow:
-- `main` - Production-ready code, protected branch
-- `develop` - Integration branch for features, protected branch
-- `feature/*` - Feature branches (from develop)
-- `bugfix/*` - Bug fix branches (from develop)
-- `hotfix/*` - Critical fixes for production (from main)
-- `docs/*` - Documentation updates
-
-See the full [Git Workflow](/docs/processes/git/git-workflow.md) for details on branch naming, commit messages, and merge strategies.
-
-
-## CI/CD Pipeline
-
-We use automated CI/CD pipelines to ensure code quality and consistency. For details on our pipeline configuration, refer to the [Git Workflow](/docs/processes/git/git-workflow.md#ci-integration) documentation.
-
-Key points:
-- GitHub Actions runs on all PRs and pushes to main branches
-- Checks include linting, type checking, tests, and build validation
-- PRs cannot be merged if any check fails
-- Get explicit permission before modifying CI workflows
-- Never disable security checks or code quality validations
-
-## Feature Development Process
-
-We follow a structured process for feature development to ensure quality and consistency. For detailed guidelines, refer to our [Documentation Standards](/docs/processes/documentation/documentation-standards.md) for documentation requirements and [Git Workflow](/docs/processes/git/git-workflow.md) for development processes.
-
-The feature development process includes:
-
-1. **Planning**: Create documentation folder and plan document before development
-2. **Implementation**: Follow TDD approach and make regular, focused commits
-3. **Testing**: Ensure comprehensive test coverage for all functionality
-4. **Pull Request**: Follow our [PR Workflow](/docs/processes/pr-workflow.md) guidelines
-5. **Documentation**: Complete all required documentation and validate it
-6. **Finalization**: Update project status and wiki documentation as needed
-
-For each feature, create comprehensive documentation in a dedicated folder at `/docs/features/feature-name/` with all required documents as specified in the [Documentation Standards](/docs/processes/documentation/documentation-standards.md).
->>>>>>> docs/critical-git-process-emphasis
-=======
 ## <AI-CRITICAL> GIT PROCESS
 
 1. ALWAYS create branch before any work:
@@ -369,5 +114,4 @@
 - Type checking passes (`npm run typecheck`)
 - Documentation complete and follows standards
 - No debug/console logs in production code
-- Branch updated with main
->>>>>>> e6f42ff4
+- Branch updated with main