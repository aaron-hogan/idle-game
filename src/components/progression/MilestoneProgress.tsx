/**
 * Enhanced component for displaying milestone progress with resource contributions and visual feedback
 */
import React, { useMemo, useState, useEffect } from 'react';
import { useSelector } from 'react-redux';
import { RootState } from '../../state/store';
import { Milestone } from '../../interfaces/progression';
import { allMilestones } from '../../data/progression/milestones';
<<<<<<< HEAD
import './MilestoneProgress.css';
=======
import { Resource } from '../../models/resource';
>>>>>>> 95122b25

interface ResourceRequirement {
  resourceId: string;
  resourceName: string;
  currentAmount: number;
  requiredAmount: number;
  progress: number;
  perSecond: number;
  timeToComplete: number | null;
}

interface MilestoneRequirements {
  milestone: Milestone;
  resources: ResourceRequirement[];
  overallProgress: number;
}

interface MilestoneProgressProps {
  /** Maximum number of milestones to show at once */
  limit?: number;
  /** Whether to display milestones in a horizontal layout */
  horizontalLayout?: boolean;
}

interface CompletedMilestone {
  id: string;
  name: string;
  timeVisible: number;
}

/**
 * Component to display detailed milestone progress with resource contributions
 * and visual feedback for milestone completion
 */
const MilestoneProgress: React.FC<MilestoneProgressProps> = ({ 
  limit = 3, 
  horizontalLayout = false 
}) => {
  // Track completed milestones for animations
  const [completedMilestones, setCompletedMilestones] = useState<CompletedMilestone[]>([]);
  // Previously completed milestone IDs to detect new completions
  const [prevCompletedIds, setPrevCompletedIds] = useState<string[]>([]);
  // Get resources from state
  const resources = useSelector((state: RootState) => state.resources);
  const progression = useSelector((state: RootState) => state.progression);
  
  // Check for newly completed milestones and show notifications
  useEffect(() => {
    if (!progression?.milestones) return;
    
    // Get currently completed milestone IDs
    const currentCompletedIds = Object.keys(progression.milestones)
      .filter(id => progression.milestones[id]?.completed);
    
    // Find newly completed milestones (completed now but weren't before)
    const newlyCompletedIds = currentCompletedIds
      .filter(id => !prevCompletedIds.includes(id));
    
    // Add notifications for newly completed milestones
    if (newlyCompletedIds.length > 0) {
      const newCompletions = newlyCompletedIds.map(id => {
        // Find milestone details
        const milestone = allMilestones.find(m => m.id === id);
        return {
          id,
          name: milestone?.name || 'Unknown Milestone',
          timeVisible: Date.now(),
        };
      });
      
      // Add new completions to the list
      setCompletedMilestones(prev => [...prev, ...newCompletions]);
    }
    
    // Update previous completed IDs for next comparison
    setPrevCompletedIds(currentCompletedIds);
    
    // Clean up old notifications (older than 5 seconds)
    const currentTime = Date.now();
    setCompletedMilestones(prev => 
      prev.filter(m => currentTime - m.timeVisible < 5000));
  }, [progression?.milestones]);

  // Calculate progress for each milestone
  const milestonesWithProgress = useMemo(() => {
    const result: MilestoneRequirements[] = [];
    
    // Process each milestone
    allMilestones.forEach(milestone => {
      // Skip if already completed
      if (progression?.milestones?.[milestone.id]?.completed) {
        return;
      }
      
      const resourceReqs: ResourceRequirement[] = [];
      let totalProgress = 0;
      
      // Process each requirement in the milestone
      milestone.requirements.forEach(req => {
        if (req.type === 'resourceAmount' && req.target && resources[req.target]) {
<<<<<<< HEAD
          const resource = resources[req.target];
          const currentAmount = resource.amount;
          const requiredAmount = typeof req.value === 'number' ? req.value : parseFloat(req.value.toString());
=======
          const resource = resources[req.target] as Resource;
          const currentAmount = resource.amount;
          const requiredAmount = typeof req.value === 'number' ? req.value : 0;
>>>>>>> 95122b25
          const progress = Math.min(100, (currentAmount / requiredAmount) * 100);
          
          // If resource generation rate is positive, calculate time to completion
          const timeToComplete = resource.perSecond > 0 
            ? Math.max(0, (requiredAmount - currentAmount) / resource.perSecond)
            : null;
          
          resourceReqs.push({
            resourceId: req.target || '',
            resourceName: resource.name,
            currentAmount,
            requiredAmount,
            progress,
            perSecond: resource.perSecond,
            timeToComplete
          });
          
          // Add to total progress calculation
          totalProgress += progress;
        }
      });
      
      // Calculate overall progress as average of all requirements
      const overallProgress = resourceReqs.length > 0 
        ? totalProgress / resourceReqs.length 
        : 0;
      
      result.push({
        milestone,
        resources: resourceReqs,
        overallProgress
      });
    });
    
    // Sort by progress (highest first) and limit results
    return result
      .sort((a, b) => b.overallProgress - a.overallProgress)
      .slice(0, limit);
  }, [resources, progression, limit]);
  
  // Format time remaining (seconds to HH:MM:SS or MM:SS)
  const formatTimeRemaining = (seconds: number): string => {
    if (seconds === Infinity || isNaN(seconds)) return 'N/A';
    
    const hours = Math.floor(seconds / 3600);
    const minutes = Math.floor((seconds % 3600) / 60);
    const secs = Math.floor(seconds % 60);
    
    if (hours > 0) {
      return `${hours}h ${minutes}m ${secs}s`;
    } else {
      return `${minutes}m ${secs}s`;
    }
  };
  
  if (milestonesWithProgress.length === 0) {
    return (
      <div className="milestone-progress empty">
        <h3>Next Milestones</h3>
        <p>No available milestones</p>
        
        {/* Milestone completion notifications */}
        <div className="milestone-notifications">
          {completedMilestones.map(milestone => (
            <div key={milestone.id} className="milestone-notification">
              <div className="notification-icon">[✓]</div>
              <div className="notification-content">
                <div className="notification-title">MILESTONE COMPLETED</div>
                <div className="notification-name">{milestone.name}</div>
              </div>
            </div>
          ))}
        </div>
      </div>
    );
  }
  
  return (
    <div className={`milestone-progress ${horizontalLayout ? 'horizontal' : 'vertical'}`}>
      <h3>Next Milestones</h3>
      
      {/* Milestone list container with layout */}
      <div className="milestone-list-container">
        {/* In-progress milestones */}
        {milestonesWithProgress.map(({ milestone, resources: reqs, overallProgress }) => (
          <div key={milestone.id} className="milestone-card">
            <div className="milestone-header">
              <span className="milestone-name">{milestone.name}</span>
              <span className="milestone-percentage">{Math.floor(overallProgress)}%</span>
            </div>
            
            <div className="milestone-description">{milestone.description}</div>
            
            <div className="milestone-progress-bar">
              <div 
                className="milestone-progress-fill" 
                style={{ width: `${overallProgress}%` }}
              />
            </div>
            
            <ul className="milestone-requirements">
              {reqs.map(req => (
                <li 
                  key={req.resourceId} 
                  className={`resource-requirement ${req.progress >= 100 ? 'completed' : ''}`}
                >
                  <div className="requirement-header">
                    <span>{req.resourceName}</span>
                    <span>
                      {req.currentAmount.toFixed(1)} / {req.requiredAmount.toFixed(1)}
                    </span>
                  </div>
                  
                  <div className="requirement-progress-bar">
                    <div 
                      className="requirement-progress-fill"
                      style={{ width: `${req.progress}%` }}
                    />
                  </div>
                  
                  <div className="requirement-info">
                    <span>{req.perSecond > 0 ? '+' : ''}{req.perSecond.toFixed(2)}/sec</span>
                    {req.timeToComplete !== null && (
                      <span>ETA: {formatTimeRemaining(req.timeToComplete)}</span>
                    )}
                  </div>
                </li>
              ))}
            </ul>
          </div>
        ))}
      </div>
      
      {/* Milestone completion notifications */}
      <div className="milestone-notifications">
        {completedMilestones.map(milestone => (
          <div key={milestone.id} className="milestone-notification">
            <div className="notification-icon">[✓]</div>
            <div className="notification-content">
              <div className="notification-title">MILESTONE COMPLETED</div>
              <div className="notification-name">{milestone.name}</div>
            </div>
          </div>
        ))}
      </div>
    </div>
  );
};

export default MilestoneProgress;<|MERGE_RESOLUTION|>--- conflicted
+++ resolved
@@ -6,11 +6,8 @@
 import { RootState } from '../../state/store';
 import { Milestone } from '../../interfaces/progression';
 import { allMilestones } from '../../data/progression/milestones';
-<<<<<<< HEAD
 import './MilestoneProgress.css';
-=======
 import { Resource } from '../../models/resource';
->>>>>>> 95122b25
 
 interface ResourceRequirement {
   resourceId: string;
@@ -111,15 +108,9 @@
       // Process each requirement in the milestone
       milestone.requirements.forEach(req => {
         if (req.type === 'resourceAmount' && req.target && resources[req.target]) {
-<<<<<<< HEAD
-          const resource = resources[req.target];
+          const resource = resources[req.target] as Resource;
           const currentAmount = resource.amount;
           const requiredAmount = typeof req.value === 'number' ? req.value : parseFloat(req.value.toString());
-=======
-          const resource = resources[req.target] as Resource;
-          const currentAmount = resource.amount;
-          const requiredAmount = typeof req.value === 'number' ? req.value : 0;
->>>>>>> 95122b25
           const progress = Math.min(100, (currentAmount / requiredAmount) * 100);
           
           // If resource generation rate is positive, calculate time to completion
